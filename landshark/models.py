"""Models."""
import os
import logging
import pickle
from collections import namedtuple

import tensorflow as tf
import numpy as np
from sklearn.metrics import r2_score
from sklearn.ensemble import RandomForestRegressor
<<<<<<< HEAD
=======
# from sklearn.linear_model import LinearRegression
>>>>>>> 415945a3

log = logging.getLogger(__name__)

frac_test = 0.1
rseed = 666
n_epochs = 2
batch_size = 10
config = tf.ConfigProto(device_count={'GPU': 0})  # Use GPU? 0 is no


def train_tf(data):

    X_ord, X_cat, Y = batch_training(data, batch_size, n_epochs)
    cat = tf.concat((X_ord, tf.to_float(X_cat)), axis=1)

    # Logging learning progress
    # logger = tf.train.LoggingTensorHook(
    #     {'step': global_step, 'loss': loss},
    #     every_n_iter=1000
    # )

    # This is the main training "loop"
    with tf.train.MonitoredTrainingSession(
            config=config,
            save_summaries_steps=None,
            save_checkpoint_secs=None,
            hooks=[]
            ) as sess:
        try:
            i = 0
            while not sess.should_stop():
                res = sess.run(cat)
                print(i, res.shape)
                i += 1
        except tf.errors.OutOfRangeError:
            print('Input queues have been exhausted!')
            pass

    return None


def batch_training(data, batch_size, n_epochs):
    """Batch training queue convenience function."""
    data_tr = tf.data.Dataset.from_generator(data, data.types, data.shapes) \
        .shuffle(buffer_size=100, seed=rseed) \
        .batch(batch_size)
    batches = data_tr.make_one_shot_iterator().get_next()
    return batches


def train(data_train, data_test):

    def cat_data(data):
        X_ord_list = []
        X_cat_list = []
        Y_list = []
        for d in data:
            X_ord_list.append(d.x_ord)
            X_cat_list.append(d.x_cat)
            Y_list.append(d.y)
        Y = np.concatenate(Y_list, axis=0)
        X_ord = np.ma.concatenate(X_ord_list, axis=0).reshape((len(Y), -1))
        X_cat = np.ma.concatenate(X_cat_list, axis=0).reshape((len(Y), -1))
        X_ord.data[X_ord.mask] = 0  # 0 mean impute
        X_cat.data[X_cat.mask] = 0
        X = np.concatenate((X_ord.data, X_cat.data), axis=1)
        return Y, X

    Y_tr, X_tr = cat_data(data_train)
    Y_ts, X_ts = cat_data(data_test)

    rf = RandomForestRegressor(n_estimators=10)
    #rf = LinearRegression()
    log.info("Training random forest")
    rf.fit(X_tr, Y_tr)
    Ey = rf.predict(X_ts)
    r2 = r2_score(Y_ts.flatten(), Ey.flatten())
    log.info("Random Forest r2: {}".format(r2))
    return rf

Model = namedtuple("Model", ['skmodel', 'halfwidth', 'y_label'])


def write(model, halfwidth, y_label, name):
    path = os.path.join(os.getcwd(), name + ".lsmodel")
    m = Model(skmodel=model, halfwidth=halfwidth, y_label=y_label)
    with open(path, 'wb') as f:
        log.info("Writing model to disk")
        pickle.dump(m, f)


def load(fname):
    with open(fname, 'rb') as f:
        log.info("Loading model from disk")
        m = pickle.load(f)
    return m


def predict(model, X_it):
    for x in X_it:
        Xs = x[0].data
        Xs[x[0].mask] = 0.  # impute
        Xs = Xs.reshape((len(Xs), -1))
        ys = model.predict(Xs)
        yield ys


def show(Y_it, image_spec):
    image_height = image_spec.height
    image_width = image_spec.width
    Y = np.concatenate(list(Y_it))
    im = Y.reshape((image_height, image_width))
    # im = Y.reshape((100, 100))
    import matplotlib.pyplot as pl
    from matplotlib import cm
    pl.imshow(im, cmap=cm.inferno)
    pl.show()
<|MERGE_RESOLUTION|>--- conflicted
+++ resolved
@@ -8,10 +8,7 @@
 import numpy as np
 from sklearn.metrics import r2_score
 from sklearn.ensemble import RandomForestRegressor
-<<<<<<< HEAD
-=======
 # from sklearn.linear_model import LinearRegression
->>>>>>> 415945a3
 
 log = logging.getLogger(__name__)
 
@@ -22,9 +19,9 @@
 config = tf.ConfigProto(device_count={'GPU': 0})  # Use GPU? 0 is no
 
 
-def train_tf(data):
+def train_tf(data_train, data_test):
 
-    X_ord, X_cat, Y = batch_training(data, batch_size, n_epochs)
+    X_ord, X_cat, Y = batch_training(data_train, batch_size, n_epochs)
     cat = tf.concat((X_ord, tf.to_float(X_cat)), axis=1)
 
     # Logging learning progress
