"""Train/test with tfrecords."""
import signal
import logging
import os.path
import pickle
from itertools import count

import numpy as np
import tensorflow as tf
import aboleth as ab
from sklearn.metrics import r2_score

log = logging.getLogger(__name__)
signal.signal(signal.SIGINT, signal.default_int_handler)


FDICT = {
    "x_cat": tf.FixedLenFeature([], tf.string),
    "x_cat_mask": tf.FixedLenFeature([], tf.string),
    "x_ord": tf.FixedLenFeature([], tf.string),
    "x_ord_mask": tf.FixedLenFeature([], tf.string),
    "y": tf.FixedLenFeature([], tf.string)
    }

BORING_QUANTILES = (
    tf.distributions.Bernoulli,
    tf.distributions.Categorical
    )


def train_data(records: list, batch_size: int, epochs: int=1) \
        -> tf.data.TFRecordDataset:
    """Train dataset feeder."""
    dataset = tf.data.TFRecordDataset(records,
                                      compression_type="ZLIB").repeat(count=epochs) \
        .shuffle(buffer_size=1000).batch(batch_size)
    return dataset


def test_data(records: list, batch_size: int, pred_samps: int=1) \
        -> tf.data.TFRecordDataset:
    """Train and test."""
    dataset = tf.data.TFRecordDataset(records,
                                      compression_type="ZLIB").batch(batch_size).interleave(
        lambda x: tf.data.Dataset.from_tensors(x).repeat(pred_samps),
        cycle_length=1,
        block_length=pred_samps
        )
    return dataset


def decode(iterator, metadata):
    str_features = iterator.get_next()
    raw_features = tf.parse_example(str_features, features=FDICT)
    npatch = (2 * metadata.halfwidth + 1) ** 2
    y_type = tf.float32 if metadata.target_dtype == np.float32 \
        else tf.int32
    with tf.name_scope("Inputs"):
        x_ord = tf.decode_raw(raw_features["x_ord"], tf.float32)
        x_cat = tf.decode_raw(raw_features["x_cat"], tf.int32)
        x_ord_mask = tf.decode_raw(raw_features["x_ord_mask"], tf.uint8)
        x_cat_mask = tf.decode_raw(raw_features["x_cat_mask"], tf.uint8)
        x_ord_mask = tf.cast(x_ord_mask, tf.bool)
        x_cat_mask = tf.cast(x_cat_mask, tf.bool)
        y = tf.decode_raw(raw_features["y"], y_type)

        x_ord.set_shape((None, npatch * metadata.nfeatures_ord))
        x_ord_mask.set_shape((None, npatch * metadata.nfeatures_ord))
        x_cat.set_shape((None, npatch * metadata.nfeatures_cat))
        x_cat_mask.set_shape((None, npatch * metadata.nfeatures_cat))
        y.set_shape((None, metadata.ntargets))

    return x_ord, x_ord_mask, x_cat, x_cat_mask, y


def load_metadata(path):
    with open(path, "rb") as f:
        obj = pickle.load(f)
    return obj

def predict(model, metadata, records, batch_size, pred_samples, lower, upper, use_gpu=False):

    sess_config = tf.ConfigProto(device_count={"GPU": int(use_gpu)},
                                 gpu_options={'allow_growth': True})
    model_file = tf.train.latest_checkpoint(model)
    print("Loading model: {}".format(model_file))

    graph = tf.Graph()
    with graph.as_default():
        sess = tf.Session(config=sess_config)
        with sess.as_default():
            # TODO AL reloads/rewrites the graph in memory from protobuf
            # See glabrezu
            save = tf.train.import_meta_graph("{}.meta".format(model_file))
            save.restore(sess, model_file)

            # Restore place holders and prediction network
            _records = graph.get_operation_by_name("QueryRecords").outputs[0]
            it_op = graph.get_operation_by_name("QueryInit")
            _batchsize = graph.get_operation_by_name("BatchSize").outputs[0]
            _predsamps = graph.get_operation_by_name("PredSamples").outputs[0]
            F = graph.get_operation_by_name("Test/Y_sample").outputs[0]
            feed_dict = {_records:records, _batchsize: batch_size,
                         _predsamps: pred_samples}
            sess.run(it_op, feed_dict=feed_dict)
            while True:
                try:
                    samples = []
                    for i in range(pred_samples):
                        samples.append(sess.run(F, feed_dict=feed_dict))
                    all_samples = np.concatenate(samples, axis=0)
                    Ey = all_samples.mean(axis=0)
                    Ly, Uy = np.percentile(all_samples, q=[lower, upper], axis=0) \
                    .astype(Ey.dtype)
                    yield Ey, Ly, Uy
                except tf.errors.OutOfRangeError:
                    return


def train_test(records_train, records_test, metadata, directory, batch_size, epochs,
               pred_samples, cf, use_gpu=False):

    sess_config = tf.ConfigProto(device_count={"GPU": int(use_gpu)},
                                 gpu_options={'allow_growth': True})
    train_dataset = train_data(records_train, batch_size, epochs)
    query_records = tf.placeholder_with_default(records_test, (None,),
                                                name="QueryRecords")
    _batchsize = tf.placeholder_with_default(tf.constant(batch_size, dtype=tf.int64), shape=tuple(),
                                             name="BatchSize")
    _predsamps = tf.placeholder_with_default(tf.constant(pred_samples, dtype=tf.int64), shape=tuple(),
                                             name="PredSamples")
    test_dataset = test_data(query_records, _batchsize, _predsamps)

    with tf.name_scope("Sources"):
        iterator = tf.data.Iterator.from_structure(
            train_dataset.output_types,
            train_dataset.output_shapes,
            shared_name="Iterator"
            )
    train_init_op = iterator.make_initializer(train_dataset, name="TrainInit")
    test_init_op = iterator.make_initializer(test_dataset, name="QueryInit")

    Xo, Xom, Xc, Xcm, Y = decode(iterator, metadata)

    with tf.name_scope("Deepnet"):
        F, lkhood, loss = cf.model(Xo, Xom, Xc, Xcm, Y, metadata)
        tf.summary.scalar("loss", loss)

    # Set up the training graph
    with tf.name_scope("Train"):
        optimizer = tf.train.AdamOptimizer()
        global_step = tf.train.create_global_step()
        train = optimizer.minimize(loss, global_step=global_step)

    # Name some testing tensors for evaluation and prediction
    with tf.name_scope("Test"):
        F = tf.identity(F, name="F_sample")
        logprob = tf.identity(lkhood.log_prob(Y), name="log_prob")

        # Quantiles some distributions are trivial, so use the latent function
        if isinstance(lkhood, BORING_QUANTILES):
            tf.identity(F, name="Y_sample")
        else:
            tf.identity(lkhood.sample(seed=next(ab.random.seedgen)),
                        name="Y_sample")

    # Logging learning progress
    logger = tf.train.LoggingTensorHook(
        {"step": global_step, "loss": loss},
        every_n_secs=60
        )

<<<<<<< HEAD
    r2 = -float("inf")
=======
    checkpoint_dir = os.path.join(os.getcwd(), name)
    r2, lp = -float("inf"), float("inf")
>>>>>>> 193ed711

    # This is the main training "loop"
    with tf.train.MonitoredTrainingSession(
            config=sess_config,
            checkpoint_dir=directory,
            scaffold=tf.train.Scaffold(local_init_op=train_init_op),
            save_summaries_steps=None,
            save_checkpoint_secs=20,
            save_summaries_secs=20,
            log_step_count_steps=6000,
            hooks=[logger]
            ) as sess:

        for i in count():
            log.info("Training round {} with {} epochs.".format(i, epochs))
            try:

                # Train loop
                sess.run(train_init_op)
                step = train_loop(train, global_step, sess)

                # Test loop
                sess.run(test_init_op)
<<<<<<< HEAD
                Ys, EYs = test_loop(Y, F, pred_samples, sess)
=======
                Ys, EYs, lp = test_loop(Y, F, logprob, n_samples, sess)
>>>>>>> 193ed711

                # Score
                r2 = r2_score(Ys, EYs, multioutput='raw_values')
                rsquare_summary(r2, sess, metadata.target_labels, step)
                logprob_summary(lp, sess, step)
                log.info("Aboleth r2: {}, mean log probability: {:.5f}"
                         .format(r2, lp))

            except KeyboardInterrupt:
                log.info("Training ended, final R-square = {}, mean log "
                         "probability = {:.5f}.".format(r2, lp))
                break


def train_loop(train, global_step, sess):
    try:
        while not sess.should_stop():
            _, step = sess.run([train, global_step])
    except tf.errors.OutOfRangeError:
        log.info("Training epoch complete.")

    return step


def test_loop(Y, F, logprob, n_samples, sess):
    Ys, EYs, LP = [], [], []
    try:
        while not sess.should_stop():
            yaccum, lpaccum = 0., 0.
            for j in range(n_samples):
                y, ey, lp = sess.run([Y, F, logprob])
                yaccum += ey
                lpaccum += lp

            Ys.append(y)
            EYs.append(yaccum.mean(axis=0) / n_samples)
            LP.append(lpaccum.mean() / n_samples)
    except tf.errors.OutOfRangeError:
        log.info("Testing epoch complete.")
        pass

    Ys = np.vstack(Ys)
    EYs = np.vstack(EYs)
    LP = np.mean(LP)
    return Ys, EYs, LP


def rsquare_summary(r2, session, labels, step=None):
    # Get a summary writer for R-square
    summary_writer = session._hooks[1]._summary_writer
    sum_val = [tf.Summary.Value(tag='r-square-{}'.format(l), simple_value=r)
               for l, r in zip(labels, r2)]
    score_sum = tf.Summary(value=sum_val)
    summary_writer.add_summary(score_sum, step)


def logprob_summary(logprob, session, step=None):
    summary_writer = session._hooks[1]._summary_writer
    sum_val = tf.Summary.Value(tag='mean log prob', simple_value=logprob)
    score_sum = tf.Summary(value=[sum_val])
    summary_writer.add_summary(score_sum, step)


def patch_slices(metadata):
    npatch = (metadata.halfwidth * 2 + 1) ** 2
    dim = npatch * metadata.nfeatures_cat
    begin = range(0, dim, npatch)
    end = range(npatch, dim + npatch, npatch)
    slices = [slice(b, e) for b, e in zip(begin, end)]
    return slices<|MERGE_RESOLUTION|>--- conflicted
+++ resolved
@@ -170,12 +170,7 @@
         every_n_secs=60
         )
 
-<<<<<<< HEAD
-    r2 = -float("inf")
-=======
-    checkpoint_dir = os.path.join(os.getcwd(), name)
     r2, lp = -float("inf"), float("inf")
->>>>>>> 193ed711
 
     # This is the main training "loop"
     with tf.train.MonitoredTrainingSession(
@@ -199,22 +194,18 @@
 
                 # Test loop
                 sess.run(test_init_op)
-<<<<<<< HEAD
-                Ys, EYs = test_loop(Y, F, pred_samples, sess)
-=======
-                Ys, EYs, lp = test_loop(Y, F, logprob, n_samples, sess)
->>>>>>> 193ed711
+                Ys, EYs, lp = test_loop(Y, F, logprob, pred_samples, sess)
 
                 # Score
                 r2 = r2_score(Ys, EYs, multioutput='raw_values')
                 rsquare_summary(r2, sess, metadata.target_labels, step)
                 logprob_summary(lp, sess, step)
-                log.info("Aboleth r2: {}, mean log probability: {:.5f}"
+                log.info("Aboleth r2: {}, mlp: {:.5f}"
                          .format(r2, lp))
 
             except KeyboardInterrupt:
-                log.info("Training ended, final R-square = {}, mean log "
-                         "probability = {:.5f}.".format(r2, lp))
+                log.info("Training stopped on keyboard input")
+                log.info("Final r2: {}, Final mlp: {:.5f}.".format(r2, lp))
                 break
 
 
