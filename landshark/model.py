--- conflicted
+++ resolved
@@ -2,7 +2,7 @@
 import signal
 import logging
 import os.path
-from typing import List, Module, Generator
+from typing import List, Any, Generator
 from itertools import count
 from collections import namedtuple
 
@@ -45,7 +45,7 @@
                records_test: List[str],
                metadata: TrainingMetadata,
                directory: str,
-               cf: Module,
+               cf: Any,  # Module type
                params: TrainingConfig) -> None:
     """Model training and periodic hold-out testing."""
     sess_config = tf.ConfigProto(device_count={"GPU": int(params.use_gpu)},
@@ -181,11 +181,7 @@
     sess_config = tf.ConfigProto(device_count={"GPU": int(params.use_gpu)},
                                  gpu_options={"allow_growth": True})
     model_file = tf.train.latest_checkpoint(model)
-<<<<<<< HEAD
-
-    print("Loading model: {}".format(model_file))
-=======
->>>>>>> c84583c8
+
     tf.reset_default_graph()
     with tf.Session(config=sess_config) as sess:
         graph = tf.get_default_graph()
@@ -204,7 +200,6 @@
             _records = load_op(graph, "QueryRecords")
             _batchsize = load_op(graph, "BatchSize")
             _nsamples = load_op(graph, "NSamples")
-
 
             if classification:
                 Ey = load_op(graph, "Test/Ey")
